<<<<<<< HEAD
﻿using NUlid.Rng;
using System;
using System.Collections.Generic;
=======
﻿using System;
using System.Linq;
using NUlid.Rng;
>>>>>>> 21e9dc80

namespace NUlid.Tests;

/// <summary>
/// A fake RNG for the random part of ulid's.
/// </summary>
/// <remarks>
/// This can be used for unittests since it the returned 'random bytes' are known beforehand.
/// </remarks>
public class FakeUlidRng(byte[] desiredResult) : IUlidRng
{
    //Values specifically chosen to make the result spell DEADBEEFDEADBEEF
<<<<<<< HEAD
    public static readonly IReadOnlyList<byte> DEFAULTRESULT = [107, 148, 213, 185, 207, 107, 148, 213, 185, 207];
    private readonly byte[] _desiredresult = desiredResult;

    public FakeUlidRng()
        : this([.. DEFAULTRESULT]) { }
=======
    public static readonly byte[] DEFAULTRESULT = new byte[] { 107, 148, 213, 185, 207, 107, 148, 213, 185, 207 };
    private readonly byte[] _desiredresult;

    public FakeUlidRng()
        : this(DEFAULTRESULT.ToArray()) { }     // make a copy

    public FakeUlidRng(byte[] desiredResult) => _desiredresult = desiredResult;
>>>>>>> 21e9dc80

    public byte[] GetRandomBytes(DateTimeOffset dateTime) => _desiredresult;

    public void GetRandomBytes(Span<byte> buffer, DateTimeOffset dateTime) => _desiredresult.AsSpan().CopyTo(buffer);
}<|MERGE_RESOLUTION|>--- conflicted
+++ resolved
@@ -1,12 +1,5 @@
-<<<<<<< HEAD
 ﻿using NUlid.Rng;
 using System;
-using System.Collections.Generic;
-=======
-﻿using System;
-using System.Linq;
-using NUlid.Rng;
->>>>>>> 21e9dc80
 
 namespace NUlid.Tests;
 
@@ -19,21 +12,11 @@
 public class FakeUlidRng(byte[] desiredResult) : IUlidRng
 {
     //Values specifically chosen to make the result spell DEADBEEFDEADBEEF
-<<<<<<< HEAD
-    public static readonly IReadOnlyList<byte> DEFAULTRESULT = [107, 148, 213, 185, 207, 107, 148, 213, 185, 207];
+    public static readonly byte[] DEFAULTRESULT = [107, 148, 213, 185, 207, 107, 148, 213, 185, 207];
     private readonly byte[] _desiredresult = desiredResult;
 
     public FakeUlidRng()
-        : this([.. DEFAULTRESULT]) { }
-=======
-    public static readonly byte[] DEFAULTRESULT = new byte[] { 107, 148, 213, 185, 207, 107, 148, 213, 185, 207 };
-    private readonly byte[] _desiredresult;
-
-    public FakeUlidRng()
-        : this(DEFAULTRESULT.ToArray()) { }     // make a copy
-
-    public FakeUlidRng(byte[] desiredResult) => _desiredresult = desiredResult;
->>>>>>> 21e9dc80
+        : this([.. DEFAULTRESULT]) { }     // make a copy
 
     public byte[] GetRandomBytes(DateTimeOffset dateTime) => _desiredresult;
 
