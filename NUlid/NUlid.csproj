--- conflicted
+++ resolved
@@ -1,55 +1,29 @@
 ﻿<Project Sdk="Microsoft.NET.Sdk">
 
-<<<<<<< HEAD
     <PropertyGroup>
         <TargetFrameworks>netstandard2.0;net6.0</TargetFrameworks>
-        <Authors>RobIII, Muntadhar Haydar</Authors>
-        <Company>RobIII, Morabaa Software Solutions, LTD.</Company>
+        <Authors>RobIII</Authors>
+        <Company>Devcorner.nl</Company>
         <PackageId>NUlid</PackageId>
         <NoPackageAnalysis>true</NoPackageAnalysis>
         <Product>NUlid</Product>
-        <Copyright>(C) 2016 - 2023 Devcorner.nl, Morabaa Software Solutions, LTD.</Copyright>
+        <Copyright>(C) 2016 - 2025 Devcorner.nl</Copyright>
         <Nullable>enable</Nullable>
         <PackageLicenseExpression>MIT</PackageLicenseExpression>
-        <PackageProjectUrl>https://github.com/MorabaaSoftwareSolutions/NUlid</PackageProjectUrl>
-        <PackageTags>Universally Unique Lexicographically Sortable Identifier, ULID, UUID, GUID</PackageTags>
-        <IncludeSource>true</IncludeSource>
+        <PackageProjectUrl>https://github.com/RobThree/NUlid</PackageProjectUrl>
+        <PackageTags>Universally Unique Lexicographically Sortable Identifier;ULID;UUID;GUID</PackageTags>
         <Description>A .Net ULID implementation</Description>
-        <Version>1.8.0</Version>
-        <LangVersion>preview</LangVersion>
+        <LangVersion>latest</LangVersion>
         <PackageIcon>logo.png</PackageIcon>
         <GenerateDocumentationFile>True</GenerateDocumentationFile>
         <DocumentationFile>bin\Release\nulid.xml</DocumentationFile>
         <Configurations>Debug;Release</Configurations>
         <EnableNETAnalyzers>true</EnableNETAnalyzers>
         <AnalysisLevel>latest</AnalysisLevel>
+        <PackageReadmeFile>README.md</PackageReadmeFile>
+        <RepositoryUrl>https://github.com/RobThree/NUlid</RepositoryUrl>
+        <RepositoryType>git</RepositoryType>
     </PropertyGroup>
-=======
-	<PropertyGroup>
-		<TargetFrameworks>netstandard2.0;net6.0</TargetFrameworks>
-		<Authors>RobIII</Authors>
-		<Company>Devcorner.nl</Company>
-		<PackageId>NUlid</PackageId>
-		<NoPackageAnalysis>true</NoPackageAnalysis>
-		<Product>NUlid</Product>
-		<Copyright>(C) 2016 - 2025 Devcorner.nl</Copyright>
-		<Nullable>enable</Nullable>
-		<PackageLicenseExpression>MIT</PackageLicenseExpression>
-		<PackageProjectUrl>https://github.com/RobThree/NUlid</PackageProjectUrl>
-		<PackageTags>Universally Unique Lexicographically Sortable Identifier;ULID;UUID;GUID</PackageTags>
-		<Description>A .Net ULID implementation</Description>
-		<LangVersion>latest</LangVersion>
-		<PackageIcon>logo.png</PackageIcon>
-		<GenerateDocumentationFile>True</GenerateDocumentationFile>
-		<DocumentationFile>bin\Release\nulid.xml</DocumentationFile>
-		<Configurations>Debug;Release</Configurations>
-		<EnableNETAnalyzers>true</EnableNETAnalyzers>
-		<AnalysisLevel>latest</AnalysisLevel>
-		<PackageReadmeFile>README.md</PackageReadmeFile>
-		<RepositoryUrl>https://github.com/RobThree/NUlid</RepositoryUrl>
-		<RepositoryType>git</RepositoryType>
-	</PropertyGroup>
->>>>>>> 460016c6
 
     <PropertyGroup Condition="'$(Configuration)|$(Platform)'=='Release|AnyCPU'">
         <DefineConstants>TRACE;RELEASE</DefineConstants>
@@ -59,9 +33,8 @@
         <DocumentationFile>bin\release\NUlid.xml</DocumentationFile>
     </PropertyGroup>
 
-<<<<<<< HEAD
     <ItemGroup Condition="'$(TargetFramework)' == 'netstandard2.0'">
-        <PackageReference Include="System.Memory" Version="4.5.5" />
+        <PackageReference Include="System.Memory" Version="4.6.3" />
     </ItemGroup>
 
     <ItemGroup>
@@ -69,21 +42,9 @@
             <Pack>True</Pack>
             <PackagePath></PackagePath>
         </None>
+        <None Include="..\README.md">
+            <Pack>True</Pack>
+            <PackagePath>\</PackagePath>
+        </None>
     </ItemGroup>
-=======
-	<ItemGroup Condition="'$(TargetFramework)' == 'netstandard2.0'">
-		<PackageReference Include="System.Memory" Version="4.6.3" />
-	</ItemGroup>
-
-	<ItemGroup>
-		<None Include="..\logo.png">
-			<Pack>True</Pack>
-			<PackagePath></PackagePath>
-		</None>
-		<None Include="..\README.md">
-		  <Pack>True</Pack>
-		  <PackagePath>\</PackagePath>
-		</None>
-	</ItemGroup>
->>>>>>> 460016c6
 </Project>