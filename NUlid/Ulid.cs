--- conflicted
+++ resolved
@@ -4,13 +4,10 @@
 using System.Diagnostics;
 using System.Runtime.InteropServices;
 using System.Runtime.Serialization;
-<<<<<<< HEAD
 using NUlid.Rng;
-=======
->>>>>>> 460016c6
-
-#if NET6_0_OR_GREATER
-using System.Buffers.Binary;
+
+
+#if NET6_0_OR_GREATER
 using System.Runtime.CompilerServices;
 using System.Runtime.Intrinsics;
 #endif
@@ -57,20 +54,12 @@
     /// <summary>
     /// Represents the smallest possible value of <see cref="Ulid"/>. This field is read-only.
     /// </summary>
-<<<<<<< HEAD
-    public static readonly Ulid MinValue = MinAt(EPOCH);
-=======
-    public static readonly Ulid MinValue = new(_epoch, [0, 0, 0, 0, 0, 0, 0, 0, 0, 0]);
->>>>>>> 460016c6
+    public static readonly Ulid MinValue = MinAt(_epoch);
 
     /// <summary>
     /// Represents the largest possible value of <see cref="Ulid"/>. This field is read-only.
     /// </summary>
-<<<<<<< HEAD
     public static readonly Ulid MaxValue = MaxAt(DateTimeOffset.MaxValue);
-=======
-    public static readonly Ulid MaxValue = new(DateTimeOffset.MaxValue, [255, 255, 255, 255, 255, 255, 255, 255, 255, 255]);
->>>>>>> 460016c6
 
     /// <summary>
     /// A read-only instance of the <see cref="Ulid"/> structure whose value is all zeros.
@@ -334,33 +323,15 @@
         // Time part
         if (value.Length == 6 && buffer.Length > 10)
         {
-<<<<<<< HEAD
-            buffer[0] = BASE32[(value[0] & 224) >> 5]; buffer[1] = BASE32[value[0] & 31];
-            buffer[2] = BASE32[(value[1] & 248) >> 3]; buffer[3] = BASE32[((value[1] & 7) << 2) | ((value[2] & 192) >> 6)];
-            buffer[4] = BASE32[(value[2] & 62) >> 1]; buffer[5] = BASE32[((value[2] & 1) << 4) | ((value[3] & 240) >> 4)];
-            buffer[6] = BASE32[((value[3] & 15) << 1) | ((value[4] & 128) >> 7)]; buffer[7] = BASE32[(value[4] & 124) >> 2];
-            buffer[8] = BASE32[((value[4] & 3) << 3) | ((value[5] & 224) >> 5)]; buffer[9] = BASE32[value[5] & 31];
-=======
             buffer[0] = _base32[(value[0] & 224) >> 5]; buffer[1] = _base32[value[0] & 31];
             buffer[2] = _base32[(value[1] & 248) >> 3]; buffer[3] = _base32[((value[1] & 7) << 2) | ((value[2] & 192) >> 6)];
             buffer[4] = _base32[(value[2] & 62) >> 1]; buffer[5] = _base32[((value[2] & 1) << 4) | ((value[3] & 240) >> 4)];
             buffer[6] = _base32[((value[3] & 15) << 1) | ((value[4] & 128) >> 7)]; buffer[7] = _base32[(value[4] & 124) >> 2];
             buffer[8] = _base32[((value[4] & 3) << 3) | ((value[5] & 224) >> 5)]; buffer[9] = _base32[value[5] & 31];
->>>>>>> 460016c6
         }
         // Random part
         else if (value.Length == 10 && buffer.Length >= 16)
         {
-<<<<<<< HEAD
-            buffer[0] = BASE32[(value[0] & 248) >> 3]; buffer[1] = BASE32[((value[0] & 7) << 2) | ((value[1] & 192) >> 6)];
-            buffer[2] = BASE32[(value[1] & 62) >> 1]; buffer[3] = BASE32[((value[1] & 1) << 4) | ((value[2] & 240) >> 4)];
-            buffer[4] = BASE32[((value[2] & 15) << 1) | ((value[3] & 128) >> 7)]; buffer[5] = BASE32[(value[3] & 124) >> 2];
-            buffer[6] = BASE32[((value[3] & 3) << 3) | ((value[4] & 224) >> 5)]; buffer[7] = BASE32[value[4] & 31];
-            buffer[8] = BASE32[(value[5] & 248) >> 3]; buffer[9] = BASE32[((value[5] & 7) << 2) | ((value[6] & 192) >> 6)];
-            buffer[10] = BASE32[(value[6] & 62) >> 1]; buffer[11] = BASE32[((value[6] & 1) << 4) | ((value[7] & 240) >> 4)];
-            buffer[12] = BASE32[((value[7] & 15) << 1) | ((value[8] & 128) >> 7)]; buffer[13] = BASE32[(value[8] & 124) >> 2];
-            buffer[14] = BASE32[((value[8] & 3) << 3) | ((value[9] & 224) >> 5)]; buffer[15] = BASE32[value[9] & 31];
-=======
             buffer[0] = _base32[(value[0] & 248) >> 3]; buffer[1] = _base32[((value[0] & 7) << 2) | ((value[1] & 192) >> 6)];
             buffer[2] = _base32[(value[1] & 62) >> 1]; buffer[3] = _base32[((value[1] & 1) << 4) | ((value[2] & 240) >> 4)];
             buffer[4] = _base32[((value[2] & 15) << 1) | ((value[3] & 128) >> 7)]; buffer[5] = _base32[(value[3] & 124) >> 2];
@@ -369,7 +340,6 @@
             buffer[10] = _base32[(value[6] & 62) >> 1]; buffer[11] = _base32[((value[6] & 1) << 4) | ((value[7] & 240) >> 4)];
             buffer[12] = _base32[((value[7] & 15) << 1) | ((value[8] & 128) >> 7)]; buffer[13] = _base32[(value[8] & 124) >> 2];
             buffer[14] = _base32[((value[8] & 3) << 3) | ((value[9] & 224) >> 5)]; buffer[15] = _base32[value[9] & 31];
->>>>>>> 460016c6
         }
     }
 
